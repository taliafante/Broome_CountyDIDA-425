--- conflicted
+++ resolved
@@ -266,62 +266,8 @@
 
   const cluster = L.markerClusterGroup().addTo(map);
 
-<<<<<<< HEAD
-  const rainLayer = L.tileLayer(
-    'https://tile.openweathermap.org/map/precipitation_new/{z}/{x}/{y}.png?appid=dfc6b59b27674760d475b6984af8a621',
-    { attribution: '&copy; <a href="https://openweathermap.org/">OpenWeatherMap</a>', opacity: 0.8 }
-  );
-
-  L.control.layers({ "OpenStreetMap": baseMap }, { "Rain": rainLayer }, { collapsed: false }).addTo(map);
-
-  const weatherControl = L.control({ position: 'topright' });
-  weatherControl.onAdd = function () {
-    const div = L.DomUtil.create('div', 'weather-box');
-    div.style.background = 'white';
-    div.style.padding = '6px 10px';
-    div.style.borderRadius = '8px';
-    div.style.boxShadow = '0 1px 4px rgba(0,0,0,0.3)';
-    div.style.fontSize = '13px';
-    div.innerHTML = 'Loading weather...';
-    return div;
-  };
-  weatherControl.addTo(map);
-
-  async function fetchForecast(lat, lon) {
-    const weatherDiv = document.querySelector('.weather-box');
-    try {
-      const pointResp = await fetch(`https://api.weather.gov/points/${lat},${lon}`, {
-        headers: { 'User-Agent': 'my-map-app (email@example.com)' }
-      });
-      if (!pointResp.ok) throw new Error('Failed to fetch grid point');
-      const pointData = await pointResp.json();
-
-      const forecastURL = pointData.properties.forecast;
-      if (!forecastURL) throw new Error('No forecast URL found');
-
-      const forecastResp = await fetch(forecastURL, {
-        headers: { 'User-Agent': 'my-map-app (email@example.com)' }
-      });
-      if (!forecastResp.ok) throw new Error('Failed to fetch forecast');
-      const forecastData = await forecastResp.json();
-
-      const current = forecastData.properties.periods[0];
-      weatherDiv.innerHTML = `${current.shortForecast}, ${current.temperature}°${current.temperatureUnit}`;
-    } catch (err) {
-      weatherDiv.innerHTML = 'Unable to load weather';
-    }
-  }
-
-  map.on('click', e => {
-    fetchForecast(e.latlng.lat, e.latlng.lng);
-  });
-
-=======
-
-
 
   // Refresh marker display
->>>>>>> 8b4dd3d5
   function refreshMarkers() {
     cluster.clearLayers();
 
